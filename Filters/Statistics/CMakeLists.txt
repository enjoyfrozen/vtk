--- conflicted
+++ resolved
@@ -21,8 +21,8 @@
   vtkStatisticsAlgorithmPrivate.h)
 
 vtk_module_add_module(VTK::FiltersStatistics
-<<<<<<< HEAD
-  CLASSES ${classes})
+  CLASSES ${classes}
+  HEADERS ${headers})
 
 if(MINGW AND CMAKE_BUILD_TYPE STREQUAL "Debug")
   if(CMAKE_SIZEOF_VOID_P EQUAL 8)
@@ -31,8 +31,4 @@
       PROPERTIES
         COMPILE_FLAGS -Wa,-mbig-obj)
   endif()
-endif()
-=======
-  CLASSES ${classes}
-  HEADERS ${headers})
->>>>>>> 43175707
+endif()